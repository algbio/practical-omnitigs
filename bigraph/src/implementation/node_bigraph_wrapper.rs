--- conflicted
+++ resolved
@@ -2,12 +2,8 @@
 use crate::{
     EdgeIndex, EdgeIndices, ImmutableGraphContainer, NodeBigraph, NodeIndices, StaticGraph,
 };
-use num_traits::{NumCast, PrimInt};
+use num_traits::{NumCast, PrimInt, ToPrimitive};
 use std::collections::HashMap;
-<<<<<<< HEAD
-use num_traits::{PrimInt, NumCast, ToPrimitive};
-=======
->>>>>>> c0e88241
 use std::fmt::Debug;
 use std::hash::Hash;
 use std::marker::PhantomData;
@@ -106,11 +102,29 @@
         }
 
         for (node_index, partner_index) in self.binode_map.iter().enumerate() {
-            let node_index_inner = if let Some(node_index_inner) = IndexType::from(node_index) {node_index_inner} else {return false;};
+            let node_index_inner = if let Some(node_index_inner) = IndexType::from(node_index) {
+                node_index_inner
+            } else {
+                return false;
+            };
             let node_index = NodeIndex::from(node_index_inner);
-            let partner_index_inner = if let Some(parner_index_inner) = partner_index.to_usize() {parner_index_inner} else {return false;};
-            let reverse_mapping = if let Some(reverse_mapping) = self.binode_map.get(partner_index_inner).cloned() {reverse_mapping} else {return false;};
-            if reverse_mapping != node_index || node_index == *partner_index || reverse_mapping.is_invalid() || partner_index.is_invalid() || node_index.is_invalid() {
+            let partner_index_inner = if let Some(parner_index_inner) = partner_index.to_usize() {
+                parner_index_inner
+            } else {
+                return false;
+            };
+            let reverse_mapping =
+                if let Some(reverse_mapping) = self.binode_map.get(partner_index_inner).cloned() {
+                    reverse_mapping
+                } else {
+                    return false;
+                };
+            if reverse_mapping != node_index
+                || node_index == *partner_index
+                || reverse_mapping.is_invalid()
+                || partner_index.is_invalid()
+                || node_index.is_invalid()
+            {
                 return false;
             }
         }
@@ -172,12 +186,8 @@
 
 #[cfg(test)]
 mod tests {
-<<<<<<< HEAD
-    use crate::{petgraph_impl, NodeBigraph, MutableGraphContainer, NodeIndex};
-=======
->>>>>>> c0e88241
     use crate::implementation::node_bigraph_wrapper::NodeBigraphWrapper;
-    use crate::{petgraph_impl, MutableGraphContainer, NodeBigraph};
+    use crate::{petgraph_impl, MutableGraphContainer, NodeBigraph, NodeIndex};
 
     #[test]
     fn test_bigraph_creation() {
@@ -205,11 +215,7 @@
         graph.add_node(3);
         graph.add_node(4);
         graph.add_edge(n1, n2, "e1"); // Just to fix the EdgeData type parameter
-<<<<<<< HEAD
-        NodeBigraphWrapper::new(graph, |n| if n % 2 == 0 {n + 1} else {n - 1});
-=======
         NodeBigraphWrapper::new(graph, |n| if n % 2 == 0 { n + 1 } else { n - 1 });
->>>>>>> c0e88241
     }
 
     #[test]
@@ -221,91 +227,6 @@
         graph.add_node(2);
         graph.add_node(3);
         graph.add_node(4);
-<<<<<<< HEAD
-        graph.add_edge(n1, n2, "e1"); // Just to fix the EdgeData type parameter
-        NodeBigraphWrapper::new(graph, |n| if *n == 4 {3} else {if n % 2 == 0 {n + 1} else {n - 1}});
-    }
-
-    #[test]
-    #[should_panic]
-    fn test_bigraph_creation_self_mapped_node_without_partner() {
-        let mut graph = petgraph_impl::new();
-        let n1 = graph.add_node(0);
-        let n2 = graph.add_node(1);
-        graph.add_node(2);
-        graph.add_node(3);
-        graph.add_node(4);
-        graph.add_edge(n1, n2, "e1"); // Just to fix the EdgeData type parameter
-        NodeBigraphWrapper::new(graph, |n| if *n == 4 {4} else {if n % 2 == 0 {n + 1} else {n - 1}});
-    }
-
-    #[test]
-    #[should_panic]
-    fn test_bigraph_creation_self_mapped_node_with_partner() {
-        let mut graph = petgraph_impl::new();
-        let n1 = graph.add_node(0);
-        let n2 = graph.add_node(1);
-        graph.add_node(2);
-        graph.add_node(3);
-        graph.add_node(4);
-        graph.add_node(5);
-        graph.add_edge(n1, n2, "e1"); // Just to fix the EdgeData type parameter
-        NodeBigraphWrapper::new(graph, |n| if *n == 4 {4} else {if n % 2 == 0 {n + 1} else {n - 1}});
-    }
-
-    #[test]
-    fn test_bigraph_verification() {
-        let mut graph = petgraph_impl::new();
-        let n1 = graph.add_node(0);
-        let n2 = graph.add_node(1);
-        graph.add_node(2);
-        graph.add_node(3);
-        graph.add_edge(n1, n2, "e1"); // Just to fix the EdgeData type parameter
-        let bigraph = NodeBigraphWrapper::new(graph, |n| if n % 2 == 0 {n + 1} else {n - 1});
-        assert!(bigraph.verify_node_pairing());
-    }
-
-    #[test]
-    fn test_bigraph_verification_self_mapped_node() {
-        let mut graph = petgraph_impl::new();
-        let n1 = graph.add_node(0);
-        let n2 = graph.add_node(1);
-        graph.add_node(2);
-        graph.add_node(3);
-        graph.add_edge(n1, n2, "e1"); // Just to fix the EdgeData type parameter
-        let mut bigraph = NodeBigraphWrapper::new(graph, |n| if n % 2 == 0 {n + 1} else {n - 1});
-        bigraph.topology.add_node(4);
-        bigraph.binode_map.push(NodeIndex::from(4usize));
-        assert!(!bigraph.verify_node_pairing());
-    }
-
-    #[test]
-    fn test_bigraph_verification_self_unmapped_node() {
-        let mut graph = petgraph_impl::new();
-        let n1 = graph.add_node(0);
-        let n2 = graph.add_node(1);
-        graph.add_node(2);
-        graph.add_node(3);
-        graph.add_edge(n1, n2, "e1"); // Just to fix the EdgeData type parameter
-        let mut bigraph = NodeBigraphWrapper::new(graph, |n| if n % 2 == 0 {n + 1} else {n - 1});
-        bigraph.topology.add_node(4);
-        bigraph.binode_map.push(NodeIndex::invalid());
-        assert!(!bigraph.verify_node_pairing());
-    }
-
-    #[test]
-    fn test_bigraph_verification_wrongly_mapped_node() {
-        let mut graph = petgraph_impl::new();
-        let n1 = graph.add_node(0);
-        let n2 = graph.add_node(1);
-        graph.add_node(2);
-        graph.add_node(3);
-        graph.add_edge(n1, n2, "e1"); // Just to fix the EdgeData type parameter
-        let mut bigraph = NodeBigraphWrapper::new(graph, |n| if n % 2 == 0 {n + 1} else {n - 1});
-        bigraph.topology.add_node(4);
-        bigraph.binode_map.push(NodeIndex::from(3usize));
-        assert!(!bigraph.verify_node_pairing());
-=======
         graph.add_edge(n1, n2, "e1"); // Just to fix the EdgeData type parameter
         NodeBigraphWrapper::new(graph, |n| {
             if *n == 4 {
@@ -316,6 +237,105 @@
                 n - 1
             }
         });
->>>>>>> c0e88241
+    }
+
+    #[test]
+    #[should_panic]
+    fn test_bigraph_creation_self_mapped_node_without_partner() {
+        let mut graph = petgraph_impl::new();
+        let n1 = graph.add_node(0);
+        let n2 = graph.add_node(1);
+        graph.add_node(2);
+        graph.add_node(3);
+        graph.add_node(4);
+        graph.add_edge(n1, n2, "e1"); // Just to fix the EdgeData type parameter
+        NodeBigraphWrapper::new(graph, |n| {
+            if *n == 4 {
+                4
+            } else if n % 2 == 0 {
+                n + 1
+            } else {
+                n - 1
+            }
+        });
+    }
+
+    #[test]
+    #[should_panic]
+    fn test_bigraph_creation_self_mapped_node_with_partner() {
+        let mut graph = petgraph_impl::new();
+        let n1 = graph.add_node(0);
+        let n2 = graph.add_node(1);
+        graph.add_node(2);
+        graph.add_node(3);
+        graph.add_node(4);
+        graph.add_node(5);
+        graph.add_edge(n1, n2, "e1"); // Just to fix the EdgeData type parameter
+        NodeBigraphWrapper::new(graph, |n| {
+            if *n == 4 {
+                4
+            } else if n % 2 == 0 {
+                n + 1
+            } else {
+                n - 1
+            }
+        });
+    }
+
+    #[test]
+    fn test_bigraph_verification() {
+        let mut graph = petgraph_impl::new();
+        let n1 = graph.add_node(0);
+        let n2 = graph.add_node(1);
+        graph.add_node(2);
+        graph.add_node(3);
+        graph.add_edge(n1, n2, "e1"); // Just to fix the EdgeData type parameter
+        let bigraph = NodeBigraphWrapper::new(graph, |n| if n % 2 == 0 { n + 1 } else { n - 1 });
+        assert!(bigraph.verify_node_pairing());
+    }
+
+    #[test]
+    fn test_bigraph_verification_self_mapped_node() {
+        let mut graph = petgraph_impl::new();
+        let n1 = graph.add_node(0);
+        let n2 = graph.add_node(1);
+        graph.add_node(2);
+        graph.add_node(3);
+        graph.add_edge(n1, n2, "e1"); // Just to fix the EdgeData type parameter
+        let mut bigraph =
+            NodeBigraphWrapper::new(graph, |n| if n % 2 == 0 { n + 1 } else { n - 1 });
+        bigraph.topology.add_node(4);
+        bigraph.binode_map.push(NodeIndex::from(4usize));
+        assert!(!bigraph.verify_node_pairing());
+    }
+
+    #[test]
+    fn test_bigraph_verification_self_unmapped_node() {
+        let mut graph = petgraph_impl::new();
+        let n1 = graph.add_node(0);
+        let n2 = graph.add_node(1);
+        graph.add_node(2);
+        graph.add_node(3);
+        graph.add_edge(n1, n2, "e1"); // Just to fix the EdgeData type parameter
+        let mut bigraph =
+            NodeBigraphWrapper::new(graph, |n| if n % 2 == 0 { n + 1 } else { n - 1 });
+        bigraph.topology.add_node(4);
+        bigraph.binode_map.push(NodeIndex::invalid());
+        assert!(!bigraph.verify_node_pairing());
+    }
+
+    #[test]
+    fn test_bigraph_verification_wrongly_mapped_node() {
+        let mut graph = petgraph_impl::new();
+        let n1 = graph.add_node(0);
+        let n2 = graph.add_node(1);
+        graph.add_node(2);
+        graph.add_node(3);
+        graph.add_edge(n1, n2, "e1"); // Just to fix the EdgeData type parameter
+        let mut bigraph =
+            NodeBigraphWrapper::new(graph, |n| if n % 2 == 0 { n + 1 } else { n - 1 });
+        bigraph.topology.add_node(4);
+        bigraph.binode_map.push(NodeIndex::from(3usize));
+        assert!(!bigraph.verify_node_pairing());
     }
 }